--- conflicted
+++ resolved
@@ -160,131 +160,6 @@
         }
 
         def messages = []
-<<<<<<< HEAD
-
-        if ( !scriptFiles.isEmpty() ) {
-            ScriptAstCache scriptASTCache = new ScriptAstCache()
-            scriptASTCache.initialize(Paths.get("").toUri().toString())
-            messages.addAll(lintFiles(scriptFiles, scriptASTCache, SOURCE_TYPE.SCRIPT) )
-        }
-
-        if ( !configFiles.isEmpty() ) {
-            def configAstCache = new ConfigAstCache();
-            messages.addAll(lintFiles(configFiles, configAstCache, SOURCE_TYPE.CONFIG))
-        }
-
-        // Print them //
-        printMessages(messages, silenceWarnings)
-
-        Boolean anyErrors = (messages as List<FileLinterMessages>).any {fileLintMessages -> fileLintMessages.errorMessages.any() }
-
-        return anyErrors ? 1 : 0
-    }
-
-    class FileLinterMessages {
-
-        File file
-        SOURCE_TYPE fileType
-        List<LinterMessage> errorMessages
-        List<LinterMessage> warningMessages
-        Boolean silenceWarnings
-
-        FileLinterMessages(File file, SOURCE_TYPE fileType, Boolean silenceWarnings = false) {
-            this.file = file
-            this.fileType = fileType
-            this.errorMessages = []
-            this.warningMessages = []
-            this.silenceWarnings = silenceWarnings
-        }
-
-        /**
-         * Return the file Path of the file
-         * @return
-         */
-        String filePath() {
-            return this.file.path
-        }
-
-        /**
-         * Add one more error to the file
-         * @param message
-         */
-        def addErrorMessage(LinterMessage message) {
-            this.errorMessages << message
-        }
-
-        /**
-         * Add one warning error to the file
-         * @param message
-         */
-        def addWaningMessage(LinterMessage message) {
-            this.warningMessages << message
-        }
-
-        /**
-         * Print the file lint results in the terminal
-         * @return
-         */
-        def print() {
-            def filePath = this.filePath()
-
-            println "-" * (12 + filePath.length())
-            println Ansi.ansi().fgBright(Ansi.Color.BLUE).a("📄 Linting: ${filePath}").reset()
-            println "-" * (12 + filePath.length())
-
-            if ( this.errorMessages.any() ) {
-                println Ansi.ansi().fgBright(Ansi.Color.RED).a("Errors 🚩").reset()
-                this.errorMessages.forEach { message -> {
-                        message.print()
-                    }
-                }
-            } else {
-                println Ansi.ansi().fgBright(Ansi.Color.GREEN).a("✨ No errors with this one.").reset()
-            }
-
-            if ( this.warningMessages.any() && !this.silenceWarnings ) {
-                println Ansi.ansi().fgBright(Ansi.Color.RED).a("Errors ⚠️").reset()
-                this.warningMessages.forEach { message -> {
-                        message.print()
-                    }
-                }
-            }
-        }
-    }
-
-    /**
-     * Simple class to store the linter messages to be print
-     */
-    class LinterMessage {
-
-        enum TYPE {
-            ERROR,
-            WARNING
-        }
-
-        // TODO: get the type of this thing
-        def message
-        TYPE messageType
-
-        LinterMessage(def message, TYPE messageType) {
-            this.message = message
-            this.messageType = messageType
-        }
-
-        /**
-         * Print the message as <message string> @ line <line>, column <column>
-         */
-        def print() {
-            if (messageType == TYPE.ERROR) {
-                println "${this.message.getMessage()}"
-            }
-            if (messageType == TYPE.WARNING) {
-                def context = this.message.getContext()
-                println "${this.message.getMessage()} @ line ${context.getStartLine()}, column ${context.getStartColumn()}"
-            }
-            throw new Exception("Invalid messateTYpe ${messageType}")
-        }
-=======
 
         if (!scriptFiles.isEmpty()) {
             ScriptAstCache scriptASTCache = new ScriptAstCache()
@@ -310,7 +185,6 @@
      */
     static boolean checkForErrors(ArrayList messages) {
         (messages as List<FileLinterMessages>).any { fileLintMessages -> fileLintMessages.errorMessages.any() }
->>>>>>> 2087b788
     }
 
     /**
@@ -362,11 +236,7 @@
      * @param SOURCE_TYPE Source type, either a script or a config
      * @return A LinterMessages per file Map
      */
-<<<<<<< HEAD
-    static ArrayList<FileLinterMessages> lintFiles(ArrayList<File> files, def astCache, SOURCE_TYPE sourceType, Boolean silenceWarning) {
-=======
     static ArrayList<FileLinterMessages> lintFiles(List<File> files, def astCache, SOURCE_TYPE sourceType, Boolean silenceWarnings) {
->>>>>>> 2087b788
         def label = sourceType.toString().toLowerCase()
 
         def linterMessages = []
@@ -400,17 +270,10 @@
             return []
         }
 
-<<<<<<< HEAD
-        uris.each { uri ->
-            def file = new File(uri as URI)
-            def filePath = file.path
-            def fileLinterMessages = new FileLinterMessages(file, sourceType, silenceWarning)
-=======
         uris.forEach { uri ->
             def file = new File(uri as URI)
             def filePath = file.path
             def fileLinterMessages = new FileLinterMessages(file, sourceType, silenceWarnings)
->>>>>>> 2087b788
 
             if (astCache.hasErrors(uri)) {
                 astCache.getErrors(uri).forEach { error ->
@@ -421,61 +284,22 @@
                 }
             }
 
-<<<<<<< HEAD
-            if ( astCache.hasWarnings(uri) ) {
-                astCache.getWarnings(uri).forEach { warning ->
-                    fileLinterMessages.addWaningMessage(new LinterMessage(warning, LinterMessage.TYPE.WARNING))
-=======
             if (astCache.hasWarnings(uri)) {
                 astCache.getWarnings(uri).forEach { warning ->
                     fileLinterMessages.addWarningMessage(new LinterMessage(warning, LinterMessage.TYPE.WARNING))
->>>>>>> 2087b788
-                }
-            }
+                }
+            }
+
             linterMessages << fileLinterMessages
         }
 
         return linterMessages
     }
 
-<<<<<<< HEAD
-=======
-            linterMessages << fileLinterMessages
-        }
-
-        return linterMessages
-    }
-
->>>>>>> 2087b788
     /**
      * Print the File Linter Messages in the terminal
      * @param messages
      */
-<<<<<<< HEAD
-    def printMessages(List<FileLinterMessages> fileLinterMessages, Boolean silenceWarnings) {
-
-        def summary = [
-            lintedScripts: 0,
-            scriptErrors: 0,
-            scriptWarnings: 0,
-            lintedConfigs: 0,
-            configErrors: 0,
-            configWarnings: 0,
-        ]
-
-        fileLinterMessages.forEach { fileLinterMessage -> {
-                if ( fileLinterMessage.fileType == SOURCE_TYPE.SCRIPT ) {
-                    summary.lintedScripts++
-                    summary.scriptErrors += fileLinterMessages.errorMessages.size()
-                    summary.scriptWarnings += fileLinterMessages.warningMessages.size()
-                }
-                if ( fileLinterMessage.fileType == SOURCE_TYPE.CONFIG ) {
-                    summary.lintedConfigs++
-                    summary.configErrors += fileLinterMessages.errorMessages.size()
-                    summary.configWarnings += fileLinterMessages.warningMessages.size()
-                }
-                fileLinterMessage.print()
-=======
     static def printMessages(List<FileLinterMessages> fileLinterMessages, Boolean silenceWarnings) {
 
         def summary = [
@@ -500,23 +324,11 @@
                     summary.configWarnings += linterMessage.warningMessages.size()
                 }
                 linterMessage.print()
->>>>>>> 2087b788
             }
         }
 
         println "-" * 40
         println Ansi.ansi().fgBright(Ansi.Color.BLUE).a("Summary").reset()
-<<<<<<< HEAD
-        println "Total script files linted 📜: ${summary.lintedScripts}"
-        println Ansi.ansi().fgBright(Ansi.Color.RED).a("Total errors: ${summary.scriptErrors} 🚩").reset()
-        if ( !silenceWarnings ) {
-            println Ansi.ansi().fgBright(Ansi.Color.YELLOW).a("Total warnings: ${summary.scriptWarnings} ⚠️").reset()
-        }
-        println "Total config files linted ⚙️: ${summary.lintedConfigs}"
-        println Ansi.ansi().fgBright(Ansi.Color.RED).a("Total errors: ${summary.configErrors} 🚩").reset()
-        if ( !silenceWarnings ) {
-            println Ansi.ansi().fgBright(Ansi.Color.YELLOW).a("Total warnings: ${summary.configWarnings} ⚠️").reset()
-=======
         println "Total script files linted: ${summary.lintedScripts}"
         println Ansi.ansi().fgBright(Ansi.Color.RED).a("Total errors: ${summary.scriptErrors}").reset()
         if (!silenceWarnings) {
@@ -527,7 +339,6 @@
         println Ansi.ansi().fgBright(Ansi.Color.RED).a("Total errors: ${summary.configErrors}").reset()
         if (!silenceWarnings) {
             println Ansi.ansi().fgBright(Ansi.Color.YELLOW).a("Total warnings: ${summary.configWarnings}").reset()
->>>>>>> 2087b788
         }
         println "-" * 40
     }
